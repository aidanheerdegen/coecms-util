run_pytest: &run_pytest
    docker:
        - image: circleci/python
    steps:
        - checkout
        - run:
            name: install-conda
            command: |
                wget https://repo.continuum.io/miniconda/Miniconda3-latest-Linux-x86_64.sh -O conda.sh
                bash conda.sh -b -p ~/miniconda
                ~/miniconda/bin/conda config --system --add channels conda-forge
<<<<<<< HEAD
=======
                ~/miniconda/bin/conda config --system --add channels coecms
>>>>>>> e94fd6cf
        - run:
            name: conda-env
            command: |
                source ~/miniconda/bin/activate root
                conda create -n coecms python=${PYTHON_VER} pytest coverage pytest-cov codecov
                conda env update -n coecms -f conda/dev-environment.yml
        - run:
            name: install
            command: |
                source ~/miniconda/bin/activate coecms
                pip install -e .[test]
        - run:
            name: test
            command: |
                source ~/miniconda/bin/activate coecms
                mkdir -p test-report/pytest
                py.test --cov=coecms --cov-report xml
                codecov

run_conda: &run_conda
    docker:
        - image: circleci/python
    steps:
        - checkout
        - run:
            name: install-conda
            command: |
                wget https://repo.continuum.io/miniconda/Miniconda3-latest-Linux-x86_64.sh -O conda.sh
                bash conda.sh -b -p ~/miniconda
        - run:
            name: setup
            command: |
                ~/miniconda/bin/conda install --yes conda-build conda-verify anaconda-client
                ~/miniconda/bin/conda config --system --add channels conda-forge
                ~/miniconda/bin/conda config --system --add channels coecms
        - run:
            name: build
            command: |
                source ~/miniconda/bin/activate root
                ~/miniconda/bin/conda build --python=${PYTHON_VER} -c conda-forge conda/

version: 2

jobs:
    python2:
        environment:
<<<<<<< HEAD
            PYTHON_VER=2
        <<: *run_pytest
    python3:
        environment:
            PYTHON_VER=3
=======
            PYTHON_VER=2.7
        <<: *run_pytest
    python3:
        environment:
            PYTHON_VER=3.6
>>>>>>> e94fd6cf
        <<: *run_pytest
    conda3:
        environment:
            PYTHON_VER=3.6
        <<: *run_conda

workflows:
    version: 2
    pytest:
        jobs:
            - python2
            - python3
            - conda3<|MERGE_RESOLUTION|>--- conflicted
+++ resolved
@@ -9,10 +9,7 @@
                 wget https://repo.continuum.io/miniconda/Miniconda3-latest-Linux-x86_64.sh -O conda.sh
                 bash conda.sh -b -p ~/miniconda
                 ~/miniconda/bin/conda config --system --add channels conda-forge
-<<<<<<< HEAD
-=======
                 ~/miniconda/bin/conda config --system --add channels coecms
->>>>>>> e94fd6cf
         - run:
             name: conda-env
             command: |
@@ -59,19 +56,11 @@
 jobs:
     python2:
         environment:
-<<<<<<< HEAD
-            PYTHON_VER=2
-        <<: *run_pytest
-    python3:
-        environment:
-            PYTHON_VER=3
-=======
             PYTHON_VER=2.7
         <<: *run_pytest
     python3:
         environment:
             PYTHON_VER=3.6
->>>>>>> e94fd6cf
         <<: *run_pytest
     conda3:
         environment:
