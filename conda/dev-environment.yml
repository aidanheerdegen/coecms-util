--- conflicted
+++ resolved
@@ -9,10 +9,7 @@
     - python
     - pytest
     - sphinx
-<<<<<<< HEAD
     - cdo
-=======
     - mule
     - cfunits
-    - dask
->>>>>>> e94fd6cf
+    - dask