package:
    name: coecms-util
    version: {{ GIT_DESCRIBE_TAG }}

source:
    git_url: ../

build:
    number: {{ GIT_DESCRIBE_NUMBER }}
    script: python setup.py install --single-version-externally-managed --record=record.txt

requirements:
    build:
        - python
    run:
        - python
<<<<<<< HEAD
        - netcdf4
        - xarray
        - scipy
        - numpy
        - cdo
        - dask
        - sparse
=======
        - cfunits
        - mule
        - xarray
        - dask
>>>>>>> e94fd6cf

test:
    requires:
        - pytest
    source_files:
        - setup.cfg
        - test
    commands:
        - py.test
    imports:
        - coecms

about:
    home: https://github.com/coecms/coecms-util
    license: APACHE
    license_file: LICENSE<|MERGE_RESOLUTION|>--- conflicted
+++ resolved
@@ -14,20 +14,15 @@
         - python
     run:
         - python
-<<<<<<< HEAD
+        - cdo
+        - cfunits
+        - dask
+        - mule
         - netcdf4
+        - numpy
+        - scipy
+        - sparse
         - xarray
-        - scipy
-        - numpy
-        - cdo
-        - dask
-        - sparse
-=======
-        - cfunits
-        - mule
-        - xarray
-        - dask
->>>>>>> e94fd6cf
 
 test:
     requires:
